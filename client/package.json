{
    "name": "code-spell-checker",
    "description": "Spelling checker for source code",
    "displayName": "Code Spellchecker",
    "icon": "images/SpellCheck.png",
    "author": "Jason Dent",
    "license": "MIT",
<<<<<<< HEAD
    "version": "1.0.0",
=======
    "version": "0.17.0",
>>>>>>> ce8a194b
    "publisher": "streetsidesoftware",
    "repository": {
        "type": "git",
        "url": "https://github.com/Jason-Rev/vscode-spell-checker"
    },
    "bugs": {
        "url": "https://github.com/Jason-Rev/vscode-spell-checker/issues"
    },
    "homepage": "https://github.com/Jason-Rev/vscode-spell-checker/blob/master/client/README.md",
    "engines": {
        "vscode": "^1.9.0"
    },
    "categories": [
        "Linters",
        "Other"
    ],
    "keywords": [
        "spell",
        "checker",
        "spellchecker"
    ],
    "activationEvents": [
        "*"
    ],
    "main": "./out/src/extension",
    "contributes": {
        "commands": [
            {
                "command": "cSpell.addWordToDictionary",
                "title": "Add Word to Dictionary"
            },
            {
                "command": "cSpell.addWordToUserDictionary",
                "title": "Add Word to Global Dictionary"
            },
            {
                "command": "cSpell.enableForWorkspace",
                "title": "Enable Spell Checking For Workspace"
            },
            {
                "command": "cSpell.disableForWorkspace",
                "title": "Disable Spell Checking For Workspace"
            },
            {
                "command": "cSpell.displayCSpellInfo",
                "title": "Show Spell Checker Configuration Info"
            }
        ],
        "configuration": {
            "type": "object",
            "title": "Code Spell Checker Configuration",
            "properties": {
                "cSpell.language": {
                    "type": "string",
                    "default": "en",
                    "description": "The Language local to use when spell checking. \"en\" and \"en-GB\" are currently supported. "
                },
                "cSpell.maxNumberOfProblems": {
                    "type": "number",
                    "default": 100,
                    "description": "Controls the maximum number of spelling errors per document."
                },
                "cSpell.numSuggestions": {
                    "type": "number",
                    "default": 8,
                    "description": "Controls the number of suggestions shown."
                },
                "cSpell.minWordLength": {
                    "type": "number",
                    "default": 4,
                    "description": "The minimum length of a word before checking it against a dictionary."
                },
                "cSpell.enabledLanguageIds": {
                    "type": "array",
                    "items": {
                        "type": "string"
                    },
                    "default": [
                        "c",
                        "cpp",
                        "csharp",
                        "go",
                        "javascript",
                        "javascriptreact",
                        "json",
                        "latex",
                        "markdown",
                        "php",
                        "plaintext",
                        "python",
                        "text",
                        "typescript",
                        "typescriptreact",
                        "yml"
                    ],
                    "description": "Specify file types to spell check."
                },
                "cSpell.words": {
                    "type": "array",
                    "items": {
                        "type": "string"
                    },
                    "default": [],
                    "description": "Words to add to dictionary for a workspace."
                },
                "cSpell.userWords": {
                    "type": "array",
                    "items": {
                        "type": "string"
                    },
                    "default": [],
                    "description": "User words to add to dictionary.  Should only be in the user settings."
                },
                "cSpell.enabled": {
                    "type": "boolean",
                    "default": true,
                    "description": "Enable / Disable the spell checker."
                },
                "cSpell.showStatus": {
                    "type": "boolean",
                    "default": true,
                    "description": "Display the spell checker status on the status bar."
                },
                "cSpell.spellCheckDelayMs": {
                    "type": "number",
                    "default": 50,
                    "description": "Delay in ms after a document has changed before checking it for spelling errors."
                },
                "cSpell.ignorePaths": {
                    "type": "array",
                    "items": {
                        "type": "string"
                    },
                    "default": [
                        "**/node_modules/**",
                        "**/vscode-extension/**",
                        "**/.git/**",
                        ".vscode",
                        "typings"
                    ],
                    "description": "Specify paths/files to ignore. (Supports Globs)"
                },
                "cSpell.flagWords": {
                    "type": "array",
                    "items": {
                        "type": "string"
                    },
                    "default": [
                        "hte"
                    ],
                    "description": "Words to always be flagged as an error."
                },
                "cSpell.patterns": {
                    "type": "array",
                    "items": {
                        "type": "object",
                        "items": [
                            {
                                "id": "name",
                                "type": "string",
                                "description": "The pattern identifier."
                            },
                            {
                                "id": "pattern",
                                "type": "string",
                                "description": "Regular expression, default flags are: 'gim'"
                            }
                        ],
                        "description": "Define a pattern"
                    },
                    "default": [],
                    "description": "Defines a list of named regular expression patterns that can be used in exclusion or inclusion lists."
                },
                "cSpell.ignoreRegExpList": {
                    "type": "array",
                    "items": {
                        "type": "string"
                    },
                    "default": [],
                    "description": "List of regular expressions used to exclude the matching text from being checked.\n Example: \"0x[a-f0-9]+\" to skip 0x hex values.\n By default the flags are 'gim'.\n You can specify them like this:\n \"/0x[A-F0-9]/g\" to match only upper case hex numbers.\n Example to match email: \"<?[\\\\w.\\\\-+]+@\\\\w+(\\\\.\\\\w+)+>?\" "
                },
                "cSpell.includeRegExpList": {
                    "type": "array",
                    "items": {
                        "type": "string"
                    },
                    "default": [],
                    "description": "List of regular expressions used to include text to be spell checked.\nBy default, all text is checked.  Adding regular expresses to this list will limit the text to be spell checked to only text that matches any of the expressions in the list.\nLogic: text to be checked = include - exclude\nNote: Slashes need to be double: \\\\ because it is in a json string. \nExamples:\n* \".*\" -- include everything.\n* \"'(?:[^'\\\\n]|\\\\\\\\')*'\" -- single quote strings. \n"
                },
                "cSpell.allowCompoundWords": {
                    "type": "boolean",
                    "default": false,
                    "description": "Enable / Disable allowing word compounds. true means 'arraylength' would be ok, false means it would not pass."
                },
                "cSpell.languageSettings": {
                    "type": "array",
                    "description": "Define settings on a per programming language basis.",
                    "items": {
                        "type": "object",
                        "items": [
                            {
                                "id": "languageId",
                                "type": "string",
                                "description": "Language Id to apply settings, examples \"*\", \"php\", \"cpp\" "
                            },
                            {
                                "id": "local",
                                "type": "string",
                                "description": "Optional: Spoken language local used to select dictionary, example: \"en\", \"en-US\" or \"en-GB\" "
                            },
                            {
                                "id": "allowCompoundWords",
                                "type": "boolean",
                                "description": "Enable / Disable word compounds for a given programming language."
                            },
                            {
                                "id": "dictionaries",
                                "type": "array",
                                "description": "Add dictionaries to be used in spell checking",
                                "items": {
                                    "type": "string",
                                    "description": "name of dictionary to use"
                                }
                            }
                        ]
                    }
                },
                "cSpell.dictionaries": {
                    "type": "array",
                    "description": "List of dictionaries to use when checking files.",
                    "items": {
                        "type": "string",
                        "description": "Name of dictionary to use."
                    }
                },
                "cSpell.dictionaryDefinitions": {
                    "type": "array",
                    "description": "A List of Dictionary Definitions.",
                    "items": {
                        "type": "object",
                        "items": [
                            {
                                "id": "name",
                                "type": "string",
                                "description": "Name of dictionary"
                            },
                            {
                                "id": "path",
                                "type": "string",
                                "description": "Path to the dictionary file. Relative paths will be relative to the workspace."
                            }
                        ],
                        "required": [
                            "name",
                            "path"
                        ]
                    }
                }
            }
        }
    },
    "scripts": {
        "clean": "rimraf out",
        "clean-build": "npm run clean && npm run build",
        "build": "tsc -p ./",
        "vscode:prepublish": "npm run clean-build",
        "watch": "tsc -watch -p ./",
        "test": "npm run build && mocha --compilers ts:ts-node/register --recursive src/**/*.test.ts",
        "test-watch": "npm run build && mocha --compilers ts:ts-node/register --watch --recursive src/**/*.test.ts",
        "postinstall": "node ./node_modules/vscode/bin/install"
    },
    "devDependencies": {
        "@types/chai": "^3.4",
        "@types/escape-html": "0.0.19",
        "@types/mkdirp": "^0.3.29",
        "@types/mocha": "^2.2",
        "@types/node": "^6.0",
        "@types/pug": "^2.0.4",
        "chai": "^3.5",
        "fs-promise": "^1.0.0",
        "lorem-ipsum": "^1.0.3",
        "mocha": "^3.2",
        "pug-cli": "^1.0.0-alpha6",
        "pug-lint": "^2.3.0",
        "rimraf": "^2.5.4",
        "ts-node": "^2.0.0",
        "typescript": "^2.1.5"
    },
    "dependencies": {
        "comment-json": "^1.1.3",
        "cspell": "^1.2.1",
        "escape-html": "^1.0.3",
        "mkdirp": "^0.5.1",
        "pug": "^2.0.0-beta10",
        "rxjs": "^5.1.0",
        "tsmerge": "^1.0.4",
        "vscode": "^1.0.3",
        "vscode-languageclient": "^3.0.3"
    }
}<|MERGE_RESOLUTION|>--- conflicted
+++ resolved
@@ -5,11 +5,7 @@
     "icon": "images/SpellCheck.png",
     "author": "Jason Dent",
     "license": "MIT",
-<<<<<<< HEAD
     "version": "1.0.0",
-=======
-    "version": "0.17.0",
->>>>>>> ce8a194b
     "publisher": "streetsidesoftware",
     "repository": {
         "type": "git",
