--- conflicted
+++ resolved
@@ -5,11 +5,7 @@
   "icon": "images/SpellCheck.png",
   "author": "Jason Dent",
   "license": "MIT",
-<<<<<<< HEAD
-  "version": "0.11.5",
-=======
   "version": "0.12.0",
->>>>>>> 04bfa1f3
   "publisher": "streetsidesoftware",
   "repository": {
     "type": "git",
